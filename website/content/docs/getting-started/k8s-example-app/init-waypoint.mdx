--- conflicted
+++ resolved
@@ -10,9 +10,7 @@
 
 Before you can build and deploy your application, you must initialize it with Waypoint.
 
-<<<<<<< HEAD
-```shell-session
-=======
+
 When you initialize Waypoint for your application, Waypoint first looks to see if there is a Waypoint configuration file (`waypoint.hcl`) for the app in the directory.
 
 ## Waypoint Configuration
@@ -29,8 +27,7 @@
 
 In the `/waypoint-examples/kubernetes/nodejs/` directory, run the following command:
 
-```shell
->>>>>>> e3d1686c
+```shell-session
 cat waypoint.hcl
 ```
 
@@ -72,17 +69,12 @@
 
 The `deploy` clause defines where Waypoint will deploy the app. The `kubernetes` option tells Waypoint to deploy the application to Kubernetes.
 
-<<<<<<< HEAD
+
 The `release` stanza defines how our application will be released to our environment. For example, in the case of external Kubernetes
 clusters this would be where you would configure a `load_balanacer` on a specific `port`.
 
 -> Note: You may also want to update your `image`,`location`, and remove the `local` configuration if you plan to run this application
-on an external Nomad cluster. The current example uses a local based image.
-=======
-The `release` stanza defines how the application will be released to an environment. The `load_balancer` and `port` options in the app's config file tell Waypoint that the app will be released using a load balanacer on a specific port.
-
--> Note: If you are using a remote Kubernetes cluster, update the `image` entry within the `registry` section to point to a Docker repository that is externally accessible.
->>>>>>> e3d1686c
+on an external Kubernetes cluster. The current example uses a local based image.
 
 With these configurations in place, execute the following command in order to initialize Waypoint with this configuration.
 
