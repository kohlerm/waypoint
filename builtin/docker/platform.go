--- conflicted
+++ resolved
@@ -731,11 +731,7 @@
 		return status.Errorf(codes.InvalidArgument, "unable to parse image name: %s", in)
 	}
 
-	in = named.Name()
-<<<<<<< HEAD
-=======
-
->>>>>>> e1696b84
+  in = named.Name()
 	log.Debug("pulling image", "image", in)
 
 	out, err := cli.ImagePull(context.Background(), in, ipo)
